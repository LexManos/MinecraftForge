--- conflicted
+++ resolved
@@ -11,15 +11,9 @@
  import net.minecraft.world.World;
  
  public class TileEntity
-<<<<<<< HEAD
-@@ -300,4 +302,52 @@
+@@ -300,4 +303,93 @@
          addMapping(TileEntityDaylightDetector.class, "DLDetector");
          addMapping(TileEntityHopper.class, "Hopper");
-=======
-@@ -296,4 +299,93 @@
-         addMapping(TileEntityBeacon.class, "Beacon");
-         addMapping(TileEntitySkull.class, "Skull");
->>>>>>> a520e128
      }
 +
 +    // -- BEGIN FORGE PATCHES --
